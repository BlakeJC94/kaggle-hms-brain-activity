import argparse
import tempfile
import zipfile
from datetime import datetime
from pathlib import Path
from typing import List

import git
<<<<<<< HEAD
import torch
from hms_brain_activity import logger
=======
from src.hms_brain_activity import logger
>>>>>>> bc811132

logger = logger.getChild(__name__)


CODE_DIRS = [
    "src/hms_brain_activity/",
    "tasks/",
]

MD_FILES = [
    "pyproject.toml",
    ".python-version",
    "requirements.lock",
    "requirements-dev.lock",
    "README.md",
    "LICENSE",
]

CONFIG_DIR = Path("./config")


def main() -> str:
    return create_submission(**vars(parse()))


def parse() -> argparse.Namespace:
    parser = argparse.ArgumentParser()
    parser.add_argument("hparams_path")
    parser.add_argument("predict_args", nargs="*")
    return parser.parse_args()


def create_submission(hparams_path: str, predict_args: List[str]):
    weights_path, *_ = predict_args

    dt = datetime.now()
    repo = git.Repo(".")
    commit_sha, branch_name = repo.rev_parse("HEAD").name_rev.split(" ", 1)

    zip_name = f"submission_{dt.strftime('%Y-%m-%d_%H-%M-%S')}_{branch_name}_{commit_sha[:8]}.zip"
    logger.info(f"Creating submission '{zip_name}'")

    has_unstaged_changes = repo.is_dirty()
    patch = None
    if has_unstaged_changes:
        patch = repo.git.execute(["git", "diff", "--", *CODE_DIRS, *MD_FILES])

    run_script_template = create_run_script_template(
        dt,
        branch_name,
        commit_sha,
        has_unstaged_changes,
    )

    with zipfile.ZipFile(zip_name, "w") as zf, tempfile.TemporaryDirectory() as tmp_dir:
        weights_path = compress_weights(weights_path, Path(tmp_dir))
        add_config_to_zip(zf, hparams_path, weights_path, run_script_template)

        for md_file in MD_FILES:
            md_fp = Path(md_file)
            logger.info(f"Adding file '{md_fp}'.")
            zf.write(Path(md_fp))

        for code_dir in CODE_DIRS:
            code_d = Path(code_dir)
            logger.info(f"Adding directory '{code_d}'.")
            for fp in code_d.rglob("*"):
                if "__pycache__" in str(fp):
                    continue
                zf.write(fp)

        if patch:
            patch_fp = Path("unstaged_changes.patch")
            logger.info(f"Creating and adding '{patch_fp}'.")
            zf.writestr(str(patch_fp), patch)

    logger.info("Done!")


def create_run_script_template(
    dt,
    branch_name,
    commit_sha,
    has_unstaged_changes,
):
    run_script_header_template_lines = [
        "# Created: {dt_created}",
        "# Branch name: {branch_name}",
        "# Commit SHA: {commit_sha}",
        "# Unstaged changes: {has_unstaged_changes}",
        "",
    ]
    run_script_header_template = "\n".join(run_script_header_template_lines)
    run_script_header_template = run_script_header_template.format(
        dt_created=dt.isoformat(),
        branch_name=branch_name,
        commit_sha=commit_sha,
        has_unstaged_changes=has_unstaged_changes,
    )
    run_script_template_lines = [
        run_script_header_template,
        "import argparse",
        "from tasks.predict import predict",
        "",
        "parser = argparse.ArgumentParser()",
        "parser.add_argument('predict_args', nargs='*')",
        "",
        "predict_args = parser.parse_args().predict_args",
        "predict({hparams_dest}, [{weights_dest}, *predict_args])",
    ]
    run_script_template = "\n".join(run_script_template_lines)
    return run_script_template


def compress_weights(weights_path: Path, tmp_dir):
    ckpt = torch.load(weights_path, map_location="cpu")
    ckpt_new = {"state_dict": ckpt["state_dict"]}

    weights_path_new = tmp_dir / weights_path.name
    with open(weights_path_new, "w") as f:
        torch.save(ckpt_new, f)

    return weights_path_new


def add_config_to_zip(zf, hparams_path, weights_path, run_script_template):
    hparams_path = Path(hparams_path)
    hparams_dest = CONFIG_DIR / Path(*hparams_path.parts[-2:])

    weights_path = Path(weights_path)
    weights_dest = CONFIG_DIR / weights_path.name

    module_path = hparams_path.parent / "__init__.py"
    module_dest = CONFIG_DIR / Path(*module_path.parts[-2:])

    for fp, dest in [
        (hparams_path, hparams_dest),
        (weights_path, weights_dest),
        (module_path, module_dest),
    ]:
        logger.info(f"Writing '{fp}' to '{dest}'.")
        zf.write(fp, dest)

    run_script = run_script_template.format(
        hparams_dest=repr(str(hparams_dest)),
        weights_dest=repr(str(weights_dest)),
    )
    run_fp = Path("run.py")
    logger.info(f"Creating and adding '{run_fp}'.")
    zf.writestr(str(run_fp), run_script)


if __name__ == "__main__":
    main()<|MERGE_RESOLUTION|>--- conflicted
+++ resolved
@@ -6,12 +6,8 @@
 from typing import List
 
 import git
-<<<<<<< HEAD
 import torch
-from hms_brain_activity import logger
-=======
 from src.hms_brain_activity import logger
->>>>>>> bc811132
 
 logger = logger.getChild(__name__)
 
