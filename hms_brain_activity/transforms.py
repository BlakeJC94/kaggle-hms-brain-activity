import abc
import random
from typing import List, Tuple, Literal, Any, Iterable, Callable

import torch
import numpy as np
from torch import nn
from scipy import signal

from hms_brain_activity.globals import CHANNEL_NAMES
from hms_brain_activity.utils import saggital_flip_channel

class _BaseTransform(nn.Module, abc.ABC):
    @abc.abstractmethod
    def compute(x, md):
        return x, md

    def forward(self, x, md=None):
        x, md = self.compute(x, md)
        if md is None:
            return x
        return x, md


class TransformIterable(_BaseTransform):
    def __init__(self, apply_to: List[Any], transform: Callable):
        super().__init__()
        self.transform = transform
        self.apply_to = apply_to

    def compute(self, x: Iterable, md=None):
        for i in self.apply_to:
            try:
                x[i], md = self.transform(x[i], md)
            except Exception as err:
                name = self.transform.__class__.__name__
                raise ValueError(
                    f"Error when applying transform '{name}' to key '{i}': {str(err)}"
                ) from err
        return x, md


class TransformCompose(_BaseTransform):
    def __init__(self, *transforms):
        super().__init__()
        self.transforms = transforms

    def compute(self, x, md):
        for transform in self.transforms:
            try:
                x, md = transform(x, md)
            except Exception as err:
                name = transform.__class__.__name__
                raise ValueError(f"Error when applying transform '{name}': {str(err)}") from err
        return x, md

    def __len__(self):
        return len(self.transforms)

    def __getitem__(self, i):
        foo = self.transform.transforms[i]
        if isinstance(foo, list):
            return TransformCompose(*foo)
        return foo


class FillNanNpArray(_BaseTransform):
    def __init__(self, val):
        super().__init__()
        self.val = val

    def compute(self, x, md):
        x = np.nan_to_num(x, self.val)
        if "y" in md:
            md["y"] = np.nan_to_num(md["y"].copy(), self.val)
        return x, md


class Pad(_BaseTransform):
    def __init__(
        self,
        padlen: int,
        mode: Literal["odd", "even", "const"] = "odd",
        val: float = 0.0,
    ):
        super().__init__()
        self.padlen = int(padlen)
        self.mode = mode
        self.val = val

    @staticmethod
    def odd_ext(x, n):
        left_end = x[..., :1]
        left_ext = np.flip(x[..., 1 : n + 1], axis=-1)

        right_end = x[..., -1:]
        right_ext = np.flip(x[..., -(n + 1) : -1], axis=-1)

        return np.concatenate(
            (
                2 * left_end - left_ext,
                x,
                2 * right_end - right_ext,
            ),
            axis=-1,
        )

    @staticmethod
    def even_ext(x, n):
        left_ext = np.flip(x[..., 1 : n + 1], axis=-1)
        right_ext = np.flip(x[..., -(n + 1) : -1], axis=-1)
        return np.concatenate(
            (
                left_ext,
                x,
                right_ext,
            ),
            axis=-1,
        )

    @staticmethod
    def _pad_const(x, n, val=0):
        ext = val * np.ones_like(x)[..., :n]
        return np.concatenate(
            (
                ext,
                x,
                ext,
            ),
            axis=-1,
        )

    def compute(self, x, md):
        if self.mode == "odd":
            x = self.odd_ext(x, self.padlen)
        elif self.mode == "even":
            x = self.even_ext(x, self.padlen)
        else:
            x = self.const_ext(x, self.padlen, self.val)
        return x, md


class Unpad(_BaseTransform):
    def __init__(self, padlen: int):
        super().__init__()
        self.padlen = int(padlen)

    def compute(self, x, md):
        return x[..., self.padlen : -self.padlen], md


class JoinArrays(_BaseTransform):
    def compute(self, x, md):
        return np.concatenate([v for _, v in x.items()], axis=0), md


class PadNpArray(_BaseTransform):
    def __init__(
        self,
        module: nn.Module,
        padlen: int,
        mode: Literal["odd", "even", "const"] = "odd",
        val: float = 0.0,
    ):
        super().__init__()
        self.module = module
        self.padlen = int(padlen)
        self.mode = mode
        self.val = val

    @staticmethod
    def odd_ext(x, n):
        left_end = x[..., :1]
        left_ext = np.flip(x[..., 1 : n + 1], axis=-1)

        right_end = x[..., -1:]
        right_ext = np.flip(x[..., -(n + 1) : -1], axis=-1)

        return np.concatenate(
            (
                2 * left_end - left_ext,
                x,
                2 * right_end - right_ext,
            ),
            axis=-1,
        )

    @staticmethod
    def even_ext(x, n):
        left_ext = np.flip(x[..., 1 : n + 1], axis=-1)
        right_ext = np.flip(x[..., -(n + 1) : -1], axis=-1)
        return np.concatenate(
            (
                left_ext,
                x,
                right_ext,
            ),
            axis=-1,
        )

    @staticmethod
    def _pad_const(x, n, val=0):
        ext = val * np.ones_like(x)[..., :n]
        return np.concatenate(
            (
                ext,
                x,
                ext,
            ),
            axis=-1,
        )

    def compute(self, x, md):
        if self.mode == "odd":
            x = self.odd_ext(x, self.padlen)
        elif self.mode == "even":
            x = self.even_ext(x, self.padlen)
        else:
            x = self.const_ext(x, self.padlen, self.val)
        x, md = self.module(x, md)
        return x[..., self.padlen : -self.padlen], md


class _BaseFilterNpArray(_BaseTransform, abc.ABC):
    btype: Literal["lowpass", "highpass", "band", "bandstop"]

    def __init__(
        self,
        order: int,
        cutoff: int | List[int],
        sample_rate: float,
    ):
        super().__init__()
        self.sos = self.get_filter_coeffs(
            order,
            cutoff,
            sample_rate,
        )

    def get_filter_coeffs(
        self,
        order: int,
        cutoffs: int | List[int],
        sample_rate: float,
    ) -> Tuple[torch.Tensor, torch.Tensor]:
        return signal.bessel(
            order, cutoffs, btype=self.btype, output="sos", fs=sample_rate
        )

    def compute(self, x, md):
        x = signal.sosfiltfilt(self.sos, x, axis=-1)
        return x, md


class LowPassNpArray(_BaseFilterNpArray):
    btype = "lowpass"

    def __init__(self, cutoff: float, sample_rate: float, order: int = 2):
        super().__init__(order, cutoff, sample_rate)


class HighPassNpArray(_BaseFilterNpArray):
    btype = "highpass"

    def __init__(self, cutoff: float, sample_rate: float, order: int = 2):
        super().__init__(order, cutoff, sample_rate)


class BandPassNpArray(_BaseFilterNpArray):
    btype = "band"

    def __init__(
        self,
        cutoff_low: float,
        cutoff_high: float,
        sample_rate: float,
        order: int = 2,
    ):
        super().__init__(order, (cutoff_low, cutoff_high), sample_rate)


class NotchNpArray(_BaseFilterNpArray):
    btype = "bandstop"

    def __init__(
        self,
        cutoff_low: float,
        cutoff_high: float,
        sample_rate: float,
        order: int = 2,
    ):
        super().__init__(order, (cutoff_low, cutoff_high), sample_rate)


class ToTensor(_BaseTransform):
    def __init__(self, dtype_x=torch.float32, dtype_y=torch.float32):
        super().__init__()
        self.dtype_x = dtype_x
        self.dtype_y = dtype_y

    def compute(self, x, md):
        x = torch.tensor(x.copy(), dtype=self.dtype_x)
        if "y" in md:
            md["y"] = torch.tensor(md["y"].copy(), dtype=self.dtype_y)
        return x, md


class VotesToProbabilities(_BaseTransform):
    def compute(self, x, md):
        y = md["y"]
<<<<<<< HEAD
        y = y / y.sum(axis=0).unsqueeze(0)
=======
        y = y / y.sum(axis=0, keepdim=True)
>>>>>>> fb09a8eb
        y = y.squeeze(-1)
        md["y"] = y
        return x, md


class TanhClipNpArray(_BaseTransform):
    def __init__(self, abs_bound: float):
        super().__init__()
        self.abs_bound = abs_bound

    def compute(self, x, md):
        x = np.tanh(x / self.abs_bound) * self.abs_bound
        return x, md


class Scale(_BaseTransform, abc.ABC):
    def __init__(self, scalar: float):
        super().__init__()
        self.scalar = scalar

    def compute(self, x, md):
        if not isinstance(self.scalar, dict):
            x = x * self.scalar
        else:
            for k in self.scalar.keys():
                x[k] = x[k] * self.scalar[k]
        return x, md


class _BaseScaleChannels(_BaseTransform, abc.ABC):
    def __init__(self, scalar: float):
        super().__init__()
        self.scalar = scalar

    def compute(self, x, md):
        x_slice = tuple(
            self.ch_slice if i == x.ndim - 2 else slice(None) for i in range(x.ndim)
        )
        x[x_slice] = x[x_slice] / self.scalar
        return x, md


class ScaleEEG(_BaseScaleChannels):
    ch_slice = slice(-1)


class ScaleECG(_BaseScaleChannels):
    ch_slice = slice(-1, None)


class _BaseMontageNpArray(_BaseTransform, abc.ABC):
    montage: List[Tuple[str, str]]

    def __init__(self):
        super().__init__()
        eeg_channel_names = CHANNEL_NAMES[:-1]
        n_channels = len(eeg_channel_names)
        montage_mat = np.zeros((n_channels, len(self.montage)))
        for j, (ch_1, ch_2) in enumerate(self.montage):
            ch_idx_1 = (
                eeg_channel_names.index(ch_1) if ch_1 in eeg_channel_names else None
            )
            if ch_idx_1 is not None:
                montage_mat[ch_idx_1, j] = 1

            ch_idx_2 = (
                eeg_channel_names.index(ch_2) if ch_2 in eeg_channel_names else None
            )
            if ch_idx_2 is not None:
                montage_mat[ch_idx_2, j] = -1

        self.montage_mat = montage_mat

    def compute(self, x, md):
        x = np.matmul(
            np.swapaxes(x, -2, -1),
            self.montage_mat,
        )
        x = np.swapaxes(x, -2, -1)
        return x, md


class DoubleBananaMontageNpArray(_BaseMontageNpArray):
    montage = [
        ("Fp1", "F7"),
        ("F7", "T3"),
        ("T3", "T5"),
        ("T5", "O1"),
        ("Fp2", "F8"),
        ("F8", "T4"),
        ("T4", "T6"),
        ("T6", "O2"),
        ("Fp1", "F3"),
        ("F3", "C3"),
        ("C3", "P3"),
        ("P3", "O1"),
        ("Fp2", "F4"),
        ("F4", "C4"),
        ("C4", "P4"),
        ("P4", "O2"),
        ("Fz", "Cz"),
        ("Cz", "Pz"),
    ]


class RandomSaggitalFlipNpArray(_BaseMontageNpArray):
    montage = [(saggital_flip_channel(ch), "") for ch in CHANNEL_NAMES[:-1]]

    def compute(self, x, md):
        if random.random() < 0.5:
            x, md = super().compute(x, md)
        return x, md


class RandomScale(_BaseTransform):
    def __init__(self, min_scale=0.75, max_scale=1.25, per_channel=True):
        super().__init__()
        self.min_scale = min_scale
        self.max_scale = max_scale
        self.per_channel = per_channel

    def compute(self, x, md):
        size = x.shape[:-1] if self.per_channel else x.shape[:-2]
        scale = self.min_scale + (self.max_scale - self.min_scale) * torch.rand(size)
        x = x * np.expand_dims(scale, -1)
        return x, md<|MERGE_RESOLUTION|>--- conflicted
+++ resolved
@@ -308,11 +308,7 @@
 class VotesToProbabilities(_BaseTransform):
     def compute(self, x, md):
         y = md["y"]
-<<<<<<< HEAD
-        y = y / y.sum(axis=0).unsqueeze(0)
-=======
         y = y / y.sum(axis=0, keepdim=True)
->>>>>>> fb09a8eb
         y = y.squeeze(-1)
         md["y"] = y
         return x, md
